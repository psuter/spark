package spark.util

<<<<<<< HEAD
import akka.actor.{Props, ActorSystem, ExtendedActorSystem}
=======
import akka.actor.{ActorRef, Props, ActorSystemImpl, ActorSystem}
>>>>>>> 17e076de
import com.typesafe.config.ConfigFactory
import scala.concurrent.duration._
import akka.pattern.ask
import akka.remote.RemoteActorRefProvider
import spray.routing.Route
import spray.io.IOExtension
import spray.routing.HttpServiceActor
import spray.can.server.{HttpServer, ServerSettings}
import spray.io.SingletonHandler
import scala.concurrent.Await
import spark.SparkException
import java.util.concurrent.TimeoutException

/**
 * Various utility classes for working with Akka.
 */
private[spark] object AkkaUtils {

  /**
   * Creates an ActorSystem ready for remoting, with various Spark features. Returns both the
   * ActorSystem itself and its port (which is hard to get from Akka).
   *
   * Note: the `name` parameter is important, as even if a client sends a message to right
   * host + port, if the system name is incorrect, Akka will drop the message.
   */
  def createActorSystem(name: String, host: String, port: Int): (ActorSystem, Int) = {
    val akkaThreads   = System.getProperty("spark.akka.threads", "4").toInt
    val akkaBatchSize = System.getProperty("spark.akka.batchSize", "15").toInt
    val akkaTimeout   = System.getProperty("spark.akka.timeout", "20").toInt
    val akkaFrameSize = System.getProperty("spark.akka.frameSize", "10").toInt
<<<<<<< HEAD
    val akkaConf      = ConfigFactory.parseString("""
=======
    val lifecycleEvents = System.getProperty("spark.akka.logLifecycleEvents", "false").toBoolean
    val akkaConf = ConfigFactory.parseString("""
>>>>>>> 17e076de
      akka.daemonic = on
      akka.event-handlers = ["akka.event.slf4j.Slf4jEventHandler"]
      akka.stdout-loglevel = "ERROR"
      akka.actor.provider = "akka.remote.RemoteActorRefProvider"
      akka.remote.transport = "akka.remote.netty.NettyRemoteTransport"
      akka.remote.netty.hostname = "%s"
      akka.remote.netty.port = %d
      akka.remote.netty.connection-timeout = %ds
      akka.remote.netty.message-frame-size = %d MiB
      akka.remote.netty.execution-pool-size = %d
      akka.actor.default-dispatcher.throughput = %d
      akka.remote.log-remote-lifecycle-events = %s
      """.format(host, port, akkaTimeout, akkaFrameSize, akkaThreads, akkaBatchSize,
                 if (lifecycleEvents) "on" else "off"))

    val actorSystem = ActorSystem(name, akkaConf, getClass.getClassLoader)

    // Figure out the port number we bound to, in case port was passed as 0. This is a bit of a
    // hack because Akka doesn't let you figure out the port through the public API yet.
    val provider = actorSystem.asInstanceOf[ExtendedActorSystem].provider
    val boundPort = provider.asInstanceOf[RemoteActorRefProvider].transport.address.port.get
    return (actorSystem, boundPort)
  }

  /**
   * Creates a Spray HTTP server bound to a given IP and port with a given Spray Route object to
   * handle requests. Returns the bound port or throws a SparkException on failure.
   */
<<<<<<< HEAD
  def startSprayServer(actorSystem: ActorSystem, ip: String, port: Int, route: Route) {
    val ioWorker    = IOExtension(actorSystem).ioBridge()
    val httpService = actorSystem.actorOf(Props(HttpServiceActor(route)))
    val server      = actorSystem.actorOf(
      Props(new HttpServer(ioWorker, SingletonHandler(httpService), ServerSettings())), name = "HttpServer")
    actorSystem.registerOnTermination { actorSystem.stop(ioWorker) }
=======
  def startSprayServer(actorSystem: ActorSystem, ip: String, port: Int, route: Route, 
      name: String = "HttpServer"): ActorRef = {
    val ioWorker = new IoWorker(actorSystem).start()
    val httpService = actorSystem.actorOf(Props(new HttpService(route)))
    val rootService = actorSystem.actorOf(Props(new SprayCanRootService(httpService)))
    val server = actorSystem.actorOf(
      Props(new HttpServer(ioWorker, SingletonHandler(rootService))), name = name)
    actorSystem.registerOnTermination { ioWorker.stop() }
>>>>>>> 17e076de
    val timeout = 3.seconds
    val future  = server.ask(HttpServer.Bind(ip, port))(timeout)
    try {
      Await.result(future, timeout) match {
        case bound: HttpServer.Bound =>
          return server
        case other: Any =>
          throw new SparkException("Failed to bind web UI to port " + port + ": " + other)
      }
    } catch {
      case e: TimeoutException =>
        throw new SparkException("Failed to bind web UI to port " + port)
    }
  }
}<|MERGE_RESOLUTION|>--- conflicted
+++ resolved
@@ -1,10 +1,6 @@
 package spark.util
 
-<<<<<<< HEAD
 import akka.actor.{Props, ActorSystem, ExtendedActorSystem}
-=======
-import akka.actor.{ActorRef, Props, ActorSystemImpl, ActorSystem}
->>>>>>> 17e076de
 import com.typesafe.config.ConfigFactory
 import scala.concurrent.duration._
 import akka.pattern.ask
@@ -35,12 +31,9 @@
     val akkaBatchSize = System.getProperty("spark.akka.batchSize", "15").toInt
     val akkaTimeout   = System.getProperty("spark.akka.timeout", "20").toInt
     val akkaFrameSize = System.getProperty("spark.akka.frameSize", "10").toInt
-<<<<<<< HEAD
-    val akkaConf      = ConfigFactory.parseString("""
-=======
+    val lifecycleEvents = System.getProperty("spark.akka.logLifecycleEvents", "false").toBoolean
     val lifecycleEvents = System.getProperty("spark.akka.logLifecycleEvents", "false").toBoolean
     val akkaConf = ConfigFactory.parseString("""
->>>>>>> 17e076de
       akka.daemonic = on
       akka.event-handlers = ["akka.event.slf4j.Slf4jEventHandler"]
       akka.stdout-loglevel = "ERROR"
@@ -69,23 +62,12 @@
    * Creates a Spray HTTP server bound to a given IP and port with a given Spray Route object to
    * handle requests. Returns the bound port or throws a SparkException on failure.
    */
-<<<<<<< HEAD
   def startSprayServer(actorSystem: ActorSystem, ip: String, port: Int, route: Route) {
     val ioWorker    = IOExtension(actorSystem).ioBridge()
     val httpService = actorSystem.actorOf(Props(HttpServiceActor(route)))
     val server      = actorSystem.actorOf(
       Props(new HttpServer(ioWorker, SingletonHandler(httpService), ServerSettings())), name = "HttpServer")
     actorSystem.registerOnTermination { actorSystem.stop(ioWorker) }
-=======
-  def startSprayServer(actorSystem: ActorSystem, ip: String, port: Int, route: Route, 
-      name: String = "HttpServer"): ActorRef = {
-    val ioWorker = new IoWorker(actorSystem).start()
-    val httpService = actorSystem.actorOf(Props(new HttpService(route)))
-    val rootService = actorSystem.actorOf(Props(new SprayCanRootService(httpService)))
-    val server = actorSystem.actorOf(
-      Props(new HttpServer(ioWorker, SingletonHandler(rootService))), name = name)
-    actorSystem.registerOnTermination { ioWorker.stop() }
->>>>>>> 17e076de
     val timeout = 3.seconds
     val future  = server.ask(HttpServer.Bind(ip, port))(timeout)
     try {
